#!/bin/bash

# Debugging log file
LOGFILE="/tmp/clp_migration_debug.log"

# Credentials log file
CREDENTIALS_FILE="/tmp/credentials.log"

# Step 1: Pre-filled SSH details for the remote CloudPanel server
ssh_user="<SSH_USER>"
ssh_host="<SSH_HOST>"
ssh_pass="<SSH_PASSWORD>"
ssh_port="<SSH_PORT>"  # Add your custom SSH port here (e.g., "4209" or "22" for default)

# Step 2: Path to the SQLite database on the remote server and local paths
remote_db_path="/home/clp/htdocs/app/data/db.sq3"
local_copy_path="/tmp/db_remote_copy.sq3"  # Temporary copy of the remote DB
local_db_path="/home/clp/htdocs/app/data/db.sq3"  # Local CloudPanel DB path

# Step 3: Check if required commands are installed, if not, install them
if ! command -v sshpass &> /dev/null; then
    echo "sshpass is not installed. Installing sshpass..." | tee -a "$LOGFILE"
    sudo apt-get update
    sudo apt-get install -y sshpass
fi

if ! command -v sqlite3 &> /dev/null; then
    echo "sqlite3 is not installed. Installing sqlite3..." | tee -a "$LOGFILE"
    sudo apt-get update
    sudo apt-get install -y sqlite3
fi

if ! command -v rsync &> /dev/null; then
    echo "rsync is not installed. Installing rsync..." | tee -a "$LOGFILE"
    sudo apt-get update
    sudo apt-get install -y rsync
fi

if ! command -v openssl &> /dev/null; then
    echo "openssl is not installed. Installing openssl..." | tee -a "$LOGFILE"
    sudo apt-get update
    sudo apt-get install -y openssl
fi

# Step 4: Connect to the remote server and copy the SQLite database
echo "Connecting to the remote server and copying the database file..." | tee -a "$LOGFILE"
sshpass -p "$ssh_pass" scp -P "$ssh_port" "$ssh_user@$ssh_host:$remote_db_path" "$local_copy_path"

if [ $? -eq 0 ]; then
    echo "Database file copied successfully to $local_copy_path." | tee -a "$LOGFILE"
else
    echo "Failed to copy the database file. Please check the SSH details or remote server." | tee -a "$LOGFILE"
    exit 1
fi

# Step 5: List all PHP sites present in the remote database
echo "Listing all PHP sites present in the remote database..." | tee -a "$LOGFILE"

php_sites=$(sqlite3 "$local_copy_path" "
SELECT s.id, s.domain_name, s.user, s.user_password, p.php_version
FROM site s
JOIN php_settings p ON s.id = p.site_id
WHERE s.type = 'php';")

if [ -z "$php_sites" ]; then
    echo "No PHP sites found in the database." | tee -a "$LOGFILE"
    exit 1
fi

# Step 6: Iterate through the PHP sites
while IFS="|" read -r site_id domain_name site_user site_password php_version; do
    echo "Processing site_id: $site_id, domain_name: $domain_name" | tee -a "$LOGFILE"

    # Fallback for empty fields
    [ -z "$php_version" ] && php_version="7.4"  # Default PHP version if not specified
    [ -z "$site_user" ] && site_user="defaultuser"  # Default user if not specified
    [ -z "$site_password" ] && site_password="defaultpassword"  # Default password if not specified

    # Step 7: Create the PHP site using clpctl
    echo "Creating site: $domain_name with PHP version: $php_version" | tee -a "$LOGFILE"
    clpctl site:add:php --domainName="$domain_name" --phpVersion="$php_version" --vhostTemplate="Generic" --siteUser="$site_user" --siteUserPassword="$site_password" 2>&1 | tee -a "$LOGFILE"

    if [ $? -eq 0 ]; then
        echo "Site $domain_name created successfully." | tee -a "$LOGFILE"

        # Retrieve the local site_id based on domain_name
        local_site_id=$(sqlite3 "$local_db_path" "SELECT id FROM site WHERE domain_name = '$domain_name';")
        echo "Local site_id for $domain_name is $local_site_id." | tee -a "$LOGFILE"

        # Step 8: Extract vhost_template from the remote SQLite database
        echo "Extracting vhost_template for $domain_name..." | tee -a "$LOGFILE"
        vhost_template=$(sqlite3 "$local_copy_path" "
SELECT vhost_template
FROM site
WHERE domain_name = '$domain_name';")

        # Ensure multi-line and special characters are handled
        if [ -z "$vhost_template" ]; then
            echo "No valid vhost_template found for $domain_name, skipping update." | tee -a "$LOGFILE"
        else
            echo "Updating the local SQLite database with the vhost_template for $domain_name..." | tee -a "$LOGFILE"

            # Escape single quotes for proper SQL formatting
            cleaned_vhost_template=$(echo "$vhost_template" | sed "s/'/''/g")

            # Step 9: Update the local CloudPanel SQLite database with the vhost_template
            sqlite3 "$local_db_path" "UPDATE site SET vhost_template = '$cleaned_vhost_template' WHERE domain_name = '$domain_name';"

            if [ $? -eq 0 ]; then
                echo "Local SQLite database updated with vhost_template for $domain_name." | tee -a "$LOGFILE"
            else
                echo "Failed to update the local SQLite database for $domain_name." | tee -a "$LOGFILE"
            fi
        fi

        # Step 9a: Update 'application' and 'varnish_cache' fields
        echo "Fetching 'application' and 'varnish_cache' from remote database for $domain_name..." | tee -a "$LOGFILE"
        app_varnish=$(sqlite3 "$local_copy_path" "
SELECT application || '|' || varnish_cache
FROM site
WHERE domain_name = '$domain_name';")
        IFS="|" read -r application varnish_cache <<< "$app_varnish"

        # Check if values are not empty
        if [ -n "$application" ] || [ -n "$varnish_cache" ]; then
            escaped_application=$(echo "$application" | sed "s/'/''/g")
            [ -z "$escaped_application" ] && application="NULL" || application="'$escaped_application'"
            [ -z "$varnish_cache" ] && varnish_cache="NULL"

            echo "Updating local database with application=$application and varnish_cache=$varnish_cache for $domain_name..." | tee -a "$LOGFILE"

            # Update the local database
            sqlite3 "$local_db_path" "UPDATE site SET application = $application, varnish_cache = $varnish_cache WHERE id = $local_site_id;"

            if [ $? -eq 0 ]; then
                echo "Successfully updated 'application' and 'varnish_cache' for $domain_name in local database." | tee -a "$LOGFILE"
            else
                echo "Failed to update 'application' and 'varnish_cache' for $domain_name in local database." | tee -a "$LOGFILE"
            fi
        else
            echo "No 'application' or 'varnish_cache' values found for $domain_name in remote database." | tee -a "$LOGFILE"
        fi

        # Step 10: Copy the Nginx configuration from the remote server
        echo "Copying Nginx configuration for $domain_name..." | tee -a "$LOGFILE"
        remote_nginx_conf="/etc/nginx/sites-enabled/$domain_name.conf"
        local_nginx_conf="/etc/nginx/sites-enabled/$domain_name.conf"

        sshpass -p "$ssh_pass" scp -P "$ssh_port" "$ssh_user@$ssh_host:$remote_nginx_conf" "$local_nginx_conf"

        if [ $? -eq 0 ]; then
            echo "Nginx configuration copied successfully for $domain_name." | tee -a "$LOGFILE"
        else
            echo "Failed to copy Nginx configuration for $domain_name." | tee -a "$LOGFILE"
        fi

        # Step 11: Copy SSL certificate files from the remote server
        echo "Copying SSL certificate files for $domain_name..." | tee -a "$LOGFILE"
        remote_ssl_cert_dir="/etc/nginx/ssl-certificates/"
        local_ssl_cert_dir="/etc/nginx/ssl-certificates/"

        sshpass -p "$ssh_pass" rsync -avz --progress -e "ssh -p $ssh_port" "$ssh_user@$ssh_host:$remote_ssl_cert_dir" "$local_ssl_cert_dir"

        if [ $? -eq 0 ]; then
            echo "SSL certificate files copied successfully for $domain_name." | tee -a "$LOGFILE"
        else
            echo "Failed to copy SSL certificate files for $domain_name." | tee -a "$LOGFILE"
        fi

        # Step 21a: Rsync site content from remote server to local server
        echo "Rsyncing the site content from remote to local for $domain_name..." | tee -a "$LOGFILE"
        remote_site_dir="/home/$site_user/htdocs/$domain_name/"
        local_site_dir="/home/$site_user/htdocs/$domain_name/"

        # Create the local directory if it does not exist
        if [ ! -d "$local_site_dir" ]; then
            echo "Creating directory $local_site_dir" | tee -a "$LOGFILE"
            mkdir -p "$local_site_dir"
            chown "$site_user:$site_user" "$local_site_dir"  # Ensure correct ownership
        fi

        # Rsync the site content from remote to local
        sshpass -p "$ssh_pass" rsync -avz --progress -e "ssh -p $ssh_port" "$ssh_user@$ssh_host:$remote_site_dir" "$local_site_dir"

        if [ $? -eq 0 ]; then
            echo "Site content for $domain_name copied successfully." | tee -a "$LOGFILE"
        else
            echo "Failed to copy site content for $domain_name." | tee -a "$LOGFILE"
        fi

        # Step 12: Fetch FTP users for the site from the remote database
ftp_users=$(sqlite3 "$local_copy_path" "
SELECT user_name, home_directory
FROM ftp_user
WHERE site_id = $site_id;")

if [ ! -z "$ftp_users" ]; then
    echo "$ftp_users" | while IFS="|" read -r ftp_user_name ftp_home_directory; do
        ftp_password=$(openssl rand -base64 12)

        echo "Creating FTP user $ftp_user_name for $domain_name with home directory $ftp_home_directory..." | tee -a "$LOGFILE"
        
        # Create the system user and set their home directory
        adduser --disabled-password --home "$ftp_home_directory" --gecos "" "$ftp_user_name"
        echo "$ftp_user_name:$ftp_password" | chpasswd

        mkdir -p "$ftp_home_directory"
        chown "$site_user:$site_user" "$ftp_home_directory"

        # Add FTP user to both the site user's group and ftp-user group
        usermod -aG "$site_user" "$ftp_user_name"
        usermod -aG ftp-user "$ftp_user_name"

        echo "FTP user $ftp_user_name created and added to $site_user and ftp-user groups with home directory $ftp_home_directory." | tee -a "$LOGFILE"
        echo "FTP User: $ftp_user_name, FTP Password: $ftp_password, Home Directory: $ftp_home_directory" | tee -a "$CREDENTIALS_FILE"

        # Step 12a: Insert FTP user into local CloudPanel SQLite database using local_site_id
        current_time=$(date '+%Y-%m-%d %H:%M:%S')

        escaped_ftp_user_name=$(echo "$ftp_user_name" | sed "s/'/''/g")
        escaped_ftp_home_directory=$(echo "$ftp_home_directory" | sed "s/'/''/g")

        sqlite3 "$local_db_path" "INSERT INTO ftp_user (site_id, created_at, updated_at, user_name, home_directory) 
        VALUES ($local_site_id, '$current_time', '$current_time', '$escaped_ftp_user_name', '$escaped_ftp_home_directory');"

        if [ $? -eq 0 ]; then
            echo "FTP user $ftp_user_name inserted into local CloudPanel database for $domain_name." | tee -a "$LOGFILE"
        else
            echo "Failed to insert FTP user $ftp_user_name into local CloudPanel database for $domain_name." | tee -a "$LOGFILE"
        fi

    done

    # Restart ProFTPD after creating all FTP users
    echo "Restarting ProFTPD service..." | tee -a "$LOGFILE"
    sudo systemctl restart proftpd

    if [ $? -eq 0 ]; then
        echo "ProFTPD service restarted successfully." | tee -a "$LOGFILE"
    else
        echo "Failed to restart ProFTPD service." | tee -a "$LOGFILE"
    fi

else
    echo "No FTP users found for $domain_name, skipping FTP setup." | tee -a "$LOGFILE"
fi

        # Step 13: Fetch and add cron jobs
        cron_jobs=$(sqlite3 "$local_copy_path" "
        SELECT c.minute, c.hour, c.day, c.month, c.weekday, c.command
        FROM cron_job c
        WHERE c.site_id = $site_id;")

        if [ ! -z "$cron_jobs" ]; then
            cron_file="/etc/cron.d/$site_user"
            echo "$cron_jobs" | while IFS="|" read -r minute hour day month weekday command; do
                echo "$minute $hour $day $month $weekday $command" >> "$cron_file"
                current_time=$(date '+%Y-%m-%d %H:%M:%S')
                escaped_minute=$(echo "$minute" | sed "s/'/''/g")
                escaped_hour=$(echo "$hour" | sed "s/'/''/g")
                escaped_day=$(echo "$day" | sed "s/'/''/g")
                escaped_month=$(echo "$month" | sed "s/'/''/g")
                escaped_weekday=$(echo "$weekday" | sed "s/'/''/g")
                escaped_command=$(echo "$command" | sed "s/'/''/g")

                sqlite3 "$local_db_path" "INSERT INTO cron_job (site_id, created_at, updated_at, minute, hour, day, month, weekday, command) VALUES ($local_site_id, '$current_time', '$current_time', '$escaped_minute', '$escaped_hour', '$escaped_day', '$escaped_month', '$escaped_weekday', '$escaped_command');"

                if [ $? -eq 0 ]; then
                    echo "Cron job inserted into local CloudPanel database for $domain_name." | tee -a "$LOGFILE"
                else
                    echo "Failed to insert cron job into local CloudPanel database for $domain_name." | tee -a "$LOGFILE"
                fi
            done
            chmod 644 "$cron_file"
            echo "Cron jobs added for $site_user in $cron_file." | tee -a "$LOGFILE"
        else
            echo "No cron jobs found for $domain_name." | tee -a "$LOGFILE"
        fi

    else
        echo "Failed to create site $domain_name. Skipping to the next site." | tee -a "$LOGFILE"
        continue
    fi

    echo "--------------------------------------" | tee -a "$LOGFILE"

done < <(echo "$php_sites")

# After setting up PHP sites, proceed with MySQL dump operations

# Step 14: List all PHP sites with MySQL databases from the remote database
echo "Listing all PHP sites with MySQL databases from the remote database..." | tee -a "$LOGFILE"

php_sites_mysql=$(sqlite3 "$local_copy_path" "
SELECT s.id, s.domain_name, s.user, d.name AS db_name, du.user_name AS db_user
FROM site s
JOIN database d ON s.id = d.site_id
JOIN database_user du ON d.id = du.database_id
WHERE s.type = 'php';")

# Debugging: List out all the sites fetched
echo "Fetched PHP Sites with MySQL Databases:" | tee -a "$LOGFILE"
echo "$php_sites_mysql" | tee -a "$LOGFILE"

if [ -z "$php_sites_mysql" ]; then
    echo "No PHP sites with MySQL databases found in the database." | tee -a "$LOGFILE"
    exit 1
fi

# Step 15: Iterate through the PHP sites with MySQL and perform database operations
echo "Starting MySQL dump, database creation, and import for each site..." | tee -a "$LOGFILE"

while IFS="|" read -r site_id domain_name site_user db_name db_user; do
    echo "Processing site: $domain_name with DB name: $db_name and DB user: $db_user" | tee -a "$LOGFILE"

    remote_backup_dir="/home/$site_user/backups"
    remote_sql_file="${remote_backup_dir}/${db_name}.sql.gz"

    # Step 16: Dump the MySQL database using clpctl in the background
    echo "Dumping the MySQL database for $domain_name using clpctl db:export..." | tee -a "$LOGFILE"
<<<<<<< HEAD
    sshpass -p "$ssh_pass" ssh -p "$ssh_port" "$ssh_user@$ssh_host" "mkdir -p '$remote_backup_dir' && clpctl db:export --databaseName='$db_name' --file='$remote_sql_file'" &
=======
   # sshpass -p "$ssh_pass" ssh "$ssh_user@$ssh_host" "mkdir -p '$remote_backup_dir' && clpctl db:export --databaseName='$db_name' --file='$remote_sql_file'" &

   sshpass -p "$ssh_pass" ssh -n "$ssh_user@$ssh_host" \
  "mkdir -p '$remote_backup_dir' && clpctl db:export --databaseName='$db_name' --file='$remote_sql_file'"
>>>>>>> 6847ce82

    if [ $? -eq 0 ]; then
        echo "Database $db_name export initiated in the background." | tee -a "$LOGFILE"
    else
        echo "Failed to initiate export for database $db_name for $domain_name. Skipping..." | tee -a "$LOGFILE"
        continue  # Skip to the next site if the dump fails
    fi

    # Step 17: Copy the compressed MySQL dump from remote to local in background
    echo "Copying the MySQL dump from remote to local server for $domain_name..." | tee -a "$LOGFILE"
<<<<<<< HEAD
    sshpass -p "$ssh_pass" scp -P "$ssh_port" "$ssh_user@$ssh_host:$remote_sql_file" "/tmp/${db_name}.sql.gz" &

=======
   # sshpass -p "$ssh_pass" scp "$ssh_user@$ssh_host:$remote_sql_file" "/tmp/${db_name}.sql.gz" &
   sshpass -p "$ssh_pass" scp < /dev/null "$ssh_user@$ssh_host:$remote_sql_file" "/tmp/${db_name}.sql.gz"
   
>>>>>>> 6847ce82
    if [ $? -eq 0 ]; then
        echo "MySQL dump copy initiated in the background for $domain_name." | tee -a "$LOGFILE"
    else
        echo "Failed to initiate copy for MySQL dump for $domain_name." | tee -a "$LOGFILE"
    fi

    echo "Finished initiating MySQL dump and copy for site: $domain_name" | tee -a "$LOGFILE"
    echo "--------------------------------------" | tee -a "$LOGFILE"

done < <(echo "$php_sites_mysql")

# Wait for all background jobs to complete before proceeding
wait

# Step 18: Create databases and import dumps
echo "Creating databases and importing dumps..." | tee -a "$LOGFILE"

while IFS="|" read -r site_id domain_name site_user db_name db_user; do
    echo "Setting up database for site: $domain_name" | tee -a "$LOGFILE"

    # Generate a random password for the database user
    db_password=$(openssl rand -base64 12)

    # Step 19: Create the database using clpctl db:add
    echo "Creating database $db_name for domain $domain_name..." | tee -a "$LOGFILE"
    clpctl db:add --domainName="$domain_name" --databaseName="$db_name" --databaseUserName="$db_user" --databaseUserPassword="$db_password" 2>&1 | tee -a "$LOGFILE"

    if [ $? -eq 0 ]; then
        echo "Database $db_name created successfully for site $domain_name." | tee -a "$LOGFILE"
        echo "Database User: $db_user" | tee -a "$LOGFILE"
        echo "Database Password: $db_password" | tee -a "$LOGFILE"

        # Log database credentials
        echo "Database credentials for $domain_name:" | tee -a "$CREDENTIALS_FILE"
        echo "Database Name: $db_name, Database User: $db_user, Database Password: $db_password" | tee -a "$CREDENTIALS_FILE"
    else
        echo "Failed to create database $db_name for site $domain_name." | tee -a "$LOGFILE"
        continue
    fi

    # Step 20: Import the database dump
    local_sql_file="/tmp/${db_name}.sql.gz"

    if [ -f "$local_sql_file" ]; then
        echo "Importing database dump for $db_name..." | tee -a "$LOGFILE"
        clpctl db:import --databaseName="$db_name" --file="$local_sql_file" 2>&1 | tee -a "$LOGFILE"

        if [ $? -eq 0 ]; then
            echo "Database dump imported successfully for $db_name." | tee -a "$LOGFILE"
        else
            echo "Failed to import database dump for $db_name." | tee -a "$LOGFILE"
        fi
    else
        echo "Database dump file $local_sql_file not found for $db_name." | tee -a "$LOGFILE"
    fi

    echo "Finished setting up database for site: $domain_name" | tee -a "$LOGFILE"
    echo "--------------------------------------" | tee -a "$LOGFILE"

done < <(echo "$php_sites_mysql")

# Step 22: Completion message
echo "Database setup, FTP user creation, site content copy, and import process completed." | tee -a "$LOGFILE"
echo "Migration completed at $(date)" | tee -a "$LOGFILE"
echo "Please check $CREDENTIALS_FILE for all generated credentials." | tee -a "$LOGFILE"<|MERGE_RESOLUTION|>--- conflicted
+++ resolved
@@ -1,61 +1,73 @@
 #!/bin/bash
-
-# Debugging log file
+# CloudPanel migration script (Ubuntu 18+)
+# - Parallel export+copy (throttled)
+# - Sequential site create, rsync, FTP/cron setup, DB create/import
+
+set -o pipefail
+
+# --------------------------------------------------------------------
+# Config / Paths
+# --------------------------------------------------------------------
 LOGFILE="/tmp/clp_migration_debug.log"
-
-# Credentials log file
 CREDENTIALS_FILE="/tmp/credentials.log"
 
-# Step 1: Pre-filled SSH details for the remote CloudPanel server
+# SSH details for the *remote* CloudPanel server
 ssh_user="<SSH_USER>"
 ssh_host="<SSH_HOST>"
 ssh_pass="<SSH_PASSWORD>"
-ssh_port="<SSH_PORT>"  # Add your custom SSH port here (e.g., "4209" or "22" for default)
-
-# Step 2: Path to the SQLite database on the remote server and local paths
+ssh_port="<SSH_PORT>"   # e.g., 4209 or 22
+
+# Remote/local SQLite DB paths
 remote_db_path="/home/clp/htdocs/app/data/db.sq3"
-local_copy_path="/tmp/db_remote_copy.sq3"  # Temporary copy of the remote DB
-local_db_path="/home/clp/htdocs/app/data/db.sq3"  # Local CloudPanel DB path
-
-# Step 3: Check if required commands are installed, if not, install them
-if ! command -v sshpass &> /dev/null; then
-    echo "sshpass is not installed. Installing sshpass..." | tee -a "$LOGFILE"
-    sudo apt-get update
-    sudo apt-get install -y sshpass
-fi
-
-if ! command -v sqlite3 &> /dev/null; then
-    echo "sqlite3 is not installed. Installing sqlite3..." | tee -a "$LOGFILE"
-    sudo apt-get update
-    sudo apt-get install -y sqlite3
-fi
-
-if ! command -v rsync &> /dev/null; then
-    echo "rsync is not installed. Installing rsync..." | tee -a "$LOGFILE"
-    sudo apt-get update
-    sudo apt-get install -y rsync
-fi
-
-if ! command -v openssl &> /dev/null; then
-    echo "openssl is not installed. Installing openssl..." | tee -a "$LOGFILE"
-    sudo apt-get update
-    sudo apt-get install -y openssl
-fi
-
-# Step 4: Connect to the remote server and copy the SQLite database
-echo "Connecting to the remote server and copying the database file..." | tee -a "$LOGFILE"
-sshpass -p "$ssh_pass" scp -P "$ssh_port" "$ssh_user@$ssh_host:$remote_db_path" "$local_copy_path"
-
-if [ $? -eq 0 ]; then
-    echo "Database file copied successfully to $local_copy_path." | tee -a "$LOGFILE"
-else
-    echo "Failed to copy the database file. Please check the SSH details or remote server." | tee -a "$LOGFILE"
-    exit 1
-fi
-
-# Step 5: List all PHP sites present in the remote database
-echo "Listing all PHP sites present in the remote database..." | tee -a "$LOGFILE"
-
+local_copy_path="/tmp/db_remote_copy.sq3"      # Remote DB pulled here
+local_db_path="/home/clp/htdocs/app/data/db.sq3"  # Local CloudPanel DB
+
+# Concurrency for export+copy jobs
+MAX_JOBS=${MAX_JOBS:-3}
+STATUS_DIR="/tmp/migrate_status"
+
+# --------------------------------------------------------------------
+# Ensure tools are installed
+# --------------------------------------------------------------------
+need_pkg() {
+  if ! command -v "$1" &>/dev/null; then
+    echo "$1 is not installed. Installing $1..." | tee -a "$LOGFILE"
+    sudo apt-get update -y && sudo apt-get install -y "$1"
+  fi
+}
+need_pkg sshpass
+need_pkg sqlite3
+need_pkg rsync
+need_pkg openssl
+
+# --------------------------------------------------------------------
+# Common SSH/SCP/RSYNC options (non-interactive, custom port, safer)
+# --------------------------------------------------------------------
+SSH_OPTS="-p $ssh_port -o BatchMode=yes -o StrictHostKeyChecking=accept-new -o ConnectTimeout=10"
+SCP_OPTS="-P $ssh_port -o StrictHostKeyChecking=accept-new -o ConnectTimeout=10"
+RSYNC_SSH="ssh -p $ssh_port -o StrictHostKeyChecking=accept-new -o BatchMode=yes -o ConnectTimeout=10"
+
+# --------------------------------------------------------------------
+# Secure credentials file
+# --------------------------------------------------------------------
+: > "$CREDENTIALS_FILE"
+chmod 600 "$CREDENTIALS_FILE"
+
+# --------------------------------------------------------------------
+# Step 4: Copy remote SQLite DB locally
+# --------------------------------------------------------------------
+echo "Connecting to remote and copying database file..." | tee -a "$LOGFILE"
+sshpass -p "$ssh_pass" scp $SCP_OPTS "$ssh_user@$ssh_host:$remote_db_path" "$local_copy_path"
+if [ $? -ne 0 ]; then
+  echo "Failed to copy remote SQLite DB. Check SSH details/permissions." | tee -a "$LOGFILE"
+  exit 1
+fi
+echo "Database file copied to $local_copy_path." | tee -a "$LOGFILE"
+
+# --------------------------------------------------------------------
+# Step 5: List PHP sites from remote DB copy
+# --------------------------------------------------------------------
+echo "Listing PHP sites from remote DB copy..." | tee -a "$LOGFILE"
 php_sites=$(sqlite3 "$local_copy_path" "
 SELECT s.id, s.domain_name, s.user, s.user_password, p.php_version
 FROM site s
@@ -63,234 +75,207 @@
 WHERE s.type = 'php';")
 
 if [ -z "$php_sites" ]; then
-    echo "No PHP sites found in the database." | tee -a "$LOGFILE"
-    exit 1
-fi
-
-# Step 6: Iterate through the PHP sites
+  echo "No PHP sites found in remote DB copy." | tee -a "$LOGFILE"
+  exit 1
+fi
+
+# --------------------------------------------------------------------
+# Step 6–13: For each PHP site, create site, copy nginx/ssl, rsync content,
+#            create FTP users, add cron jobs (SEQUENTIAL)
+# --------------------------------------------------------------------
+# Ensure ftp-user group exists (for ProFTPD setups that use it)
+if ! getent group ftp-user >/dev/null; then
+  groupadd ftp-user
+fi
+
 while IFS="|" read -r site_id domain_name site_user site_password php_version; do
-    echo "Processing site_id: $site_id, domain_name: $domain_name" | tee -a "$LOGFILE"
-
-    # Fallback for empty fields
-    [ -z "$php_version" ] && php_version="7.4"  # Default PHP version if not specified
-    [ -z "$site_user" ] && site_user="defaultuser"  # Default user if not specified
-    [ -z "$site_password" ] && site_password="defaultpassword"  # Default password if not specified
-
-    # Step 7: Create the PHP site using clpctl
-    echo "Creating site: $domain_name with PHP version: $php_version" | tee -a "$LOGFILE"
-    clpctl site:add:php --domainName="$domain_name" --phpVersion="$php_version" --vhostTemplate="Generic" --siteUser="$site_user" --siteUserPassword="$site_password" 2>&1 | tee -a "$LOGFILE"
-
+  echo "Processing site_id=$site_id domain=$domain_name" | tee -a "$LOGFILE"
+
+  # Fallbacks
+  [ -z "$php_version" ] && php_version="7.4"
+  [ -z "$site_user" ] && site_user="defaultuser"
+  [ -z "$site_password" ] && site_password="defaultpassword"
+
+  # Create PHP site
+  echo "Creating site: $domain_name (PHP $php_version) ..." | tee -a "$LOGFILE"
+  clpctl site:add:php \
+    --domainName="$domain_name" \
+    --phpVersion="$php_version" \
+    --vhostTemplate="Generic" \
+    --siteUser="$site_user" \
+    --siteUserPassword="$site_password" 2>&1 | tee -a "$LOGFILE"
+  if [ $? -ne 0 ]; then
+    echo "Failed to create site $domain_name. Skipping." | tee -a "$LOGFILE"
+    echo "--------------------------------------" | tee -a "$LOGFILE"
+    continue
+  fi
+  echo "Site $domain_name created." | tee -a "$LOGFILE"
+
+  # Get local site ID
+  local_site_id=$(sqlite3 "$local_db_path" "SELECT id FROM site WHERE domain_name = '$domain_name';")
+  echo "Local site_id for $domain_name is $local_site_id." | tee -a "$LOGFILE"
+
+  # vhost_template from remote DB → local DB
+  echo "Fetching vhost_template for $domain_name..." | tee -a "$LOGFILE"
+  vhost_template=$(sqlite3 "$local_copy_path" "
+SELECT vhost_template FROM site WHERE domain_name = '$domain_name';")
+
+  if [ -n "$vhost_template" ]; then
+    cleaned_vhost_template=$(echo "$vhost_template" | sed "s/'/''/g")
+    sqlite3 "$local_db_path" "UPDATE site SET vhost_template = '$cleaned_vhost_template' WHERE domain_name = '$domain_name';"
     if [ $? -eq 0 ]; then
-        echo "Site $domain_name created successfully." | tee -a "$LOGFILE"
-
-        # Retrieve the local site_id based on domain_name
-        local_site_id=$(sqlite3 "$local_db_path" "SELECT id FROM site WHERE domain_name = '$domain_name';")
-        echo "Local site_id for $domain_name is $local_site_id." | tee -a "$LOGFILE"
-
-        # Step 8: Extract vhost_template from the remote SQLite database
-        echo "Extracting vhost_template for $domain_name..." | tee -a "$LOGFILE"
-        vhost_template=$(sqlite3 "$local_copy_path" "
-SELECT vhost_template
-FROM site
-WHERE domain_name = '$domain_name';")
-
-        # Ensure multi-line and special characters are handled
-        if [ -z "$vhost_template" ]; then
-            echo "No valid vhost_template found for $domain_name, skipping update." | tee -a "$LOGFILE"
-        else
-            echo "Updating the local SQLite database with the vhost_template for $domain_name..." | tee -a "$LOGFILE"
-
-            # Escape single quotes for proper SQL formatting
-            cleaned_vhost_template=$(echo "$vhost_template" | sed "s/'/''/g")
-
-            # Step 9: Update the local CloudPanel SQLite database with the vhost_template
-            sqlite3 "$local_db_path" "UPDATE site SET vhost_template = '$cleaned_vhost_template' WHERE domain_name = '$domain_name';"
-
-            if [ $? -eq 0 ]; then
-                echo "Local SQLite database updated with vhost_template for $domain_name." | tee -a "$LOGFILE"
-            else
-                echo "Failed to update the local SQLite database for $domain_name." | tee -a "$LOGFILE"
-            fi
-        fi
-
-        # Step 9a: Update 'application' and 'varnish_cache' fields
-        echo "Fetching 'application' and 'varnish_cache' from remote database for $domain_name..." | tee -a "$LOGFILE"
-        app_varnish=$(sqlite3 "$local_copy_path" "
-SELECT application || '|' || varnish_cache
-FROM site
-WHERE domain_name = '$domain_name';")
-        IFS="|" read -r application varnish_cache <<< "$app_varnish"
-
-        # Check if values are not empty
-        if [ -n "$application" ] || [ -n "$varnish_cache" ]; then
-            escaped_application=$(echo "$application" | sed "s/'/''/g")
-            [ -z "$escaped_application" ] && application="NULL" || application="'$escaped_application'"
-            [ -z "$varnish_cache" ] && varnish_cache="NULL"
-
-            echo "Updating local database with application=$application and varnish_cache=$varnish_cache for $domain_name..." | tee -a "$LOGFILE"
-
-            # Update the local database
-            sqlite3 "$local_db_path" "UPDATE site SET application = $application, varnish_cache = $varnish_cache WHERE id = $local_site_id;"
-
-            if [ $? -eq 0 ]; then
-                echo "Successfully updated 'application' and 'varnish_cache' for $domain_name in local database." | tee -a "$LOGFILE"
-            else
-                echo "Failed to update 'application' and 'varnish_cache' for $domain_name in local database." | tee -a "$LOGFILE"
-            fi
-        else
-            echo "No 'application' or 'varnish_cache' values found for $domain_name in remote database." | tee -a "$LOGFILE"
-        fi
-
-        # Step 10: Copy the Nginx configuration from the remote server
-        echo "Copying Nginx configuration for $domain_name..." | tee -a "$LOGFILE"
-        remote_nginx_conf="/etc/nginx/sites-enabled/$domain_name.conf"
-        local_nginx_conf="/etc/nginx/sites-enabled/$domain_name.conf"
-
-        sshpass -p "$ssh_pass" scp -P "$ssh_port" "$ssh_user@$ssh_host:$remote_nginx_conf" "$local_nginx_conf"
-
-        if [ $? -eq 0 ]; then
-            echo "Nginx configuration copied successfully for $domain_name." | tee -a "$LOGFILE"
-        else
-            echo "Failed to copy Nginx configuration for $domain_name." | tee -a "$LOGFILE"
-        fi
-
-        # Step 11: Copy SSL certificate files from the remote server
-        echo "Copying SSL certificate files for $domain_name..." | tee -a "$LOGFILE"
-        remote_ssl_cert_dir="/etc/nginx/ssl-certificates/"
-        local_ssl_cert_dir="/etc/nginx/ssl-certificates/"
-
-        sshpass -p "$ssh_pass" rsync -avz --progress -e "ssh -p $ssh_port" "$ssh_user@$ssh_host:$remote_ssl_cert_dir" "$local_ssl_cert_dir"
-
-        if [ $? -eq 0 ]; then
-            echo "SSL certificate files copied successfully for $domain_name." | tee -a "$LOGFILE"
-        else
-            echo "Failed to copy SSL certificate files for $domain_name." | tee -a "$LOGFILE"
-        fi
-
-        # Step 21a: Rsync site content from remote server to local server
-        echo "Rsyncing the site content from remote to local for $domain_name..." | tee -a "$LOGFILE"
-        remote_site_dir="/home/$site_user/htdocs/$domain_name/"
-        local_site_dir="/home/$site_user/htdocs/$domain_name/"
-
-        # Create the local directory if it does not exist
-        if [ ! -d "$local_site_dir" ]; then
-            echo "Creating directory $local_site_dir" | tee -a "$LOGFILE"
-            mkdir -p "$local_site_dir"
-            chown "$site_user:$site_user" "$local_site_dir"  # Ensure correct ownership
-        fi
-
-        # Rsync the site content from remote to local
-        sshpass -p "$ssh_pass" rsync -avz --progress -e "ssh -p $ssh_port" "$ssh_user@$ssh_host:$remote_site_dir" "$local_site_dir"
-
-        if [ $? -eq 0 ]; then
-            echo "Site content for $domain_name copied successfully." | tee -a "$LOGFILE"
-        else
-            echo "Failed to copy site content for $domain_name." | tee -a "$LOGFILE"
-        fi
-
-        # Step 12: Fetch FTP users for the site from the remote database
-ftp_users=$(sqlite3 "$local_copy_path" "
-SELECT user_name, home_directory
-FROM ftp_user
-WHERE site_id = $site_id;")
-
-if [ ! -z "$ftp_users" ]; then
+      echo "Updated vhost_template for $domain_name." | tee -a "$LOGFILE"
+    else
+      echo "Failed to update vhost_template for $domain_name." | tee -a "$LOGFILE"
+    fi
+  else
+    echo "No vhost_template found in remote DB for $domain_name. Skipping update." | tee -a "$LOGFILE"
+  fi
+
+  # application + varnish_cache
+  echo "Fetching 'application' and 'varnish_cache' for $domain_name..." | tee -a "$LOGFILE"
+  app_varnish=$(sqlite3 "$local_copy_path" "
+SELECT application || '|' || varnish_cache FROM site WHERE domain_name = '$domain_name';")
+  IFS="|" read -r application varnish_cache <<< "$app_varnish"
+
+  if [ -n "$application" ] || [ -n "$varnish_cache" ]; then
+    escaped_application=$(echo "$application" | sed "s/'/''/g")
+    [ -z "$escaped_application" ] && application="NULL" || application="'$escaped_application'"
+    [ -z "$varnish_cache" ] && varnish_cache="NULL"
+
+    sqlite3 "$local_db_path" "UPDATE site SET application = $application, varnish_cache = $varnish_cache WHERE id = $local_site_id;"
+    if [ $? -eq 0 ]; then
+      echo "Updated application/varnish_cache for $domain_name." | tee -a "$LOGFILE"
+    else
+      echo "Failed to update application/varnish_cache for $domain_name." | tee -a "$LOGFILE"
+    fi
+  else
+    echo "No application/varnish_cache found for $domain_name." | tee -a "$LOGFILE"
+  fi
+
+  # Copy nginx conf
+  echo "Copying Nginx conf for $domain_name..." | tee -a "$LOGFILE"
+  remote_nginx_conf="/etc/nginx/sites-enabled/$domain_name.conf"
+  local_nginx_conf="/etc/nginx/sites-enabled/$domain_name.conf"
+  sshpass -p "$ssh_pass" scp $SCP_OPTS "$ssh_user@$ssh_host:$remote_nginx_conf" "$local_nginx_conf"
+  if [ $? -eq 0 ]; then
+    echo "Nginx conf copied for $domain_name." | tee -a "$LOGFILE"
+  else
+    echo "Failed to copy Nginx conf for $domain_name." | tee -a "$LOGFILE"
+  fi
+
+  # Copy SSL certs dir
+  echo "Copying SSL certificate files for $domain_name..." | tee -a "$LOGFILE"
+  remote_ssl_cert_dir="/etc/nginx/ssl-certificates/"
+  local_ssl_cert_dir="/etc/nginx/ssl-certificates/"
+  sshpass -p "$ssh_pass" rsync -avz --progress -e "$RSYNC_SSH" "$ssh_user@$ssh_host:$remote_ssl_cert_dir" "$local_ssl_cert_dir"
+  if [ $? -eq 0 ]; then
+    echo "SSL certificates copied." | tee -a "$LOGFILE"
+  else
+    echo "Failed to copy SSL certificates." | tee -a "$LOGFILE"
+  fi
+
+  # Rsync site content
+  echo "Rsyncing site content for $domain_name..." | tee -a "$LOGFILE"
+  remote_site_dir="/home/$site_user/htdocs/$domain_name/"
+  local_site_dir="/home/$site_user/htdocs/$domain_name/"
+  if [ ! -d "$local_site_dir" ]; then
+    echo "Creating directory $local_site_dir" | tee -a "$LOGFILE"
+    mkdir -p "$local_site_dir"
+    chown "$site_user:$site_user" "$local_site_dir"
+  fi
+  sshpass -p "$ssh_pass" rsync -avz --progress -e "$RSYNC_SSH" "$ssh_user@$ssh_host:$remote_site_dir" "$local_site_dir"
+  if [ $? -eq 0 ]; then
+    echo "Site content copied for $domain_name." | tee -a "$LOGFILE"
+  else
+    echo "Failed to copy site content for $domain_name." | tee -a "$LOGFILE"
+  fi
+
+  # Create FTP users from remote DB
+  ftp_users=$(sqlite3 "$local_copy_path" "
+SELECT user_name, home_directory FROM ftp_user WHERE site_id = $site_id;")
+
+  if [ -n "$ftp_users" ]; then
     echo "$ftp_users" | while IFS="|" read -r ftp_user_name ftp_home_directory; do
-        ftp_password=$(openssl rand -base64 12)
-
-        echo "Creating FTP user $ftp_user_name for $domain_name with home directory $ftp_home_directory..." | tee -a "$LOGFILE"
-        
-        # Create the system user and set their home directory
-        adduser --disabled-password --home "$ftp_home_directory" --gecos "" "$ftp_user_name"
-        echo "$ftp_user_name:$ftp_password" | chpasswd
-
-        mkdir -p "$ftp_home_directory"
-        chown "$site_user:$site_user" "$ftp_home_directory"
-
-        # Add FTP user to both the site user's group and ftp-user group
-        usermod -aG "$site_user" "$ftp_user_name"
-        usermod -aG ftp-user "$ftp_user_name"
-
-        echo "FTP user $ftp_user_name created and added to $site_user and ftp-user groups with home directory $ftp_home_directory." | tee -a "$LOGFILE"
-        echo "FTP User: $ftp_user_name, FTP Password: $ftp_password, Home Directory: $ftp_home_directory" | tee -a "$CREDENTIALS_FILE"
-
-        # Step 12a: Insert FTP user into local CloudPanel SQLite database using local_site_id
-        current_time=$(date '+%Y-%m-%d %H:%M:%S')
-
-        escaped_ftp_user_name=$(echo "$ftp_user_name" | sed "s/'/''/g")
-        escaped_ftp_home_directory=$(echo "$ftp_home_directory" | sed "s/'/''/g")
-
-        sqlite3 "$local_db_path" "INSERT INTO ftp_user (site_id, created_at, updated_at, user_name, home_directory) 
+      ftp_password=$(openssl rand -base64 12)
+      echo "Creating FTP user $ftp_user_name ($domain_name)..." | tee -a "$LOGFILE"
+
+      # Create system user + home
+      id -u "$ftp_user_name" &>/dev/null || adduser --disabled-password --home "$ftp_home_directory" --gecos "" "$ftp_user_name"
+      echo "$ftp_user_name:$ftp_password" | chpasswd
+
+      mkdir -p "$ftp_home_directory"
+      chown "$site_user:$site_user" "$ftp_home_directory"
+
+      # Group assignments
+      usermod -aG "$site_user" "$ftp_user_name"
+      usermod -aG ftp-user "$ftp_user_name"
+
+      echo "FTP User: $ftp_user_name, Password: $ftp_password, Home: $ftp_home_directory" | tee -a "$CREDENTIALS_FILE"
+
+      # Insert FTP user into local CP DB
+      current_time=$(date '+%Y-%m-%d %H:%M:%S')
+      escaped_ftp_user_name=$(echo "$ftp_user_name" | sed "s/'/''/g")
+      escaped_ftp_home_directory=$(echo "$ftp_home_directory" | sed "s/'/''/g")
+      sqlite3 "$local_db_path" "INSERT INTO ftp_user (site_id, created_at, updated_at, user_name, home_directory)
         VALUES ($local_site_id, '$current_time', '$current_time', '$escaped_ftp_user_name', '$escaped_ftp_home_directory');"
-
-        if [ $? -eq 0 ]; then
-            echo "FTP user $ftp_user_name inserted into local CloudPanel database for $domain_name." | tee -a "$LOGFILE"
-        else
-            echo "Failed to insert FTP user $ftp_user_name into local CloudPanel database for $domain_name." | tee -a "$LOGFILE"
-        fi
-
+      if [ $? -eq 0 ]; then
+        echo "Inserted FTP user $ftp_user_name into local DB." | tee -a "$LOGFILE"
+      else
+        echo "Failed to insert FTP user $ftp_user_name into local DB." | tee -a "$LOGFILE"
+      fi
     done
 
-    # Restart ProFTPD after creating all FTP users
-    echo "Restarting ProFTPD service..." | tee -a "$LOGFILE"
+    echo "Restarting ProFTPD..." | tee -a "$LOGFILE"
     sudo systemctl restart proftpd
-
     if [ $? -eq 0 ]; then
-        echo "ProFTPD service restarted successfully." | tee -a "$LOGFILE"
+      echo "ProFTPD restarted." | tee -a "$LOGFILE"
     else
-        echo "Failed to restart ProFTPD service." | tee -a "$LOGFILE"
-    fi
-
-else
-    echo "No FTP users found for $domain_name, skipping FTP setup." | tee -a "$LOGFILE"
-fi
-
-        # Step 13: Fetch and add cron jobs
-        cron_jobs=$(sqlite3 "$local_copy_path" "
-        SELECT c.minute, c.hour, c.day, c.month, c.weekday, c.command
-        FROM cron_job c
-        WHERE c.site_id = $site_id;")
-
-        if [ ! -z "$cron_jobs" ]; then
-            cron_file="/etc/cron.d/$site_user"
-            echo "$cron_jobs" | while IFS="|" read -r minute hour day month weekday command; do
-                echo "$minute $hour $day $month $weekday $command" >> "$cron_file"
-                current_time=$(date '+%Y-%m-%d %H:%M:%S')
-                escaped_minute=$(echo "$minute" | sed "s/'/''/g")
-                escaped_hour=$(echo "$hour" | sed "s/'/''/g")
-                escaped_day=$(echo "$day" | sed "s/'/''/g")
-                escaped_month=$(echo "$month" | sed "s/'/''/g")
-                escaped_weekday=$(echo "$weekday" | sed "s/'/''/g")
-                escaped_command=$(echo "$command" | sed "s/'/''/g")
-
-                sqlite3 "$local_db_path" "INSERT INTO cron_job (site_id, created_at, updated_at, minute, hour, day, month, weekday, command) VALUES ($local_site_id, '$current_time', '$current_time', '$escaped_minute', '$escaped_hour', '$escaped_day', '$escaped_month', '$escaped_weekday', '$escaped_command');"
-
-                if [ $? -eq 0 ]; then
-                    echo "Cron job inserted into local CloudPanel database for $domain_name." | tee -a "$LOGFILE"
-                else
-                    echo "Failed to insert cron job into local CloudPanel database for $domain_name." | tee -a "$LOGFILE"
-                fi
-            done
-            chmod 644 "$cron_file"
-            echo "Cron jobs added for $site_user in $cron_file." | tee -a "$LOGFILE"
-        else
-            echo "No cron jobs found for $domain_name." | tee -a "$LOGFILE"
-        fi
-
-    else
-        echo "Failed to create site $domain_name. Skipping to the next site." | tee -a "$LOGFILE"
-        continue
-    fi
-
-    echo "--------------------------------------" | tee -a "$LOGFILE"
-
+      echo "Failed to restart ProFTPD." | tee -a "$LOGFILE"
+    fi
+  else
+    echo "No FTP users for $domain_name." | tee -a "$LOGFILE"
+  fi
+
+  # Cron jobs
+  cron_jobs=$(sqlite3 "$local_copy_path" "
+    SELECT c.minute, c.hour, c.day, c.month, c.weekday, c.command
+    FROM cron_job c
+    WHERE c.site_id = $site_id;")
+
+  if [ -n "$cron_jobs" ]; then
+    cron_file="/etc/cron.d/$site_user"
+    : > "$cron_file"
+    echo "$cron_jobs" | while IFS="|" read -r minute hour day month weekday command; do
+      echo "$minute $hour $day $month $weekday $command" >> "$cron_file"
+      current_time=$(date '+%Y-%m-%d %H:%M:%S')
+      escaped_minute=$(echo "$minute" | sed "s/'/''/g")
+      escaped_hour=$(echo "$hour" | sed "s/'/''/g")
+      escaped_day=$(echo "$day" | sed "s/'/''/g")
+      escaped_month=$(echo "$month" | sed "s/'/''/g")
+      escaped_weekday=$(echo "$weekday" | sed "s/'/''/g")
+      escaped_command=$(echo "$command" | sed "s/'/''/g")
+      sqlite3 "$local_db_path" "INSERT INTO cron_job (site_id, created_at, updated_at, minute, hour, day, month, weekday, command)
+        VALUES ($local_site_id, '$current_time', '$current_time', '$escaped_minute', '$escaped_hour', '$escaped_day', '$escaped_month', '$escaped_weekday', '$escaped_command');"
+      if [ $? -eq 0 ]; then
+        echo "Inserted cron job for $domain_name into local DB." | tee -a "$LOGFILE"
+      else
+        echo "Failed to insert cron job for $domain_name into local DB." | tee -a "$LOGFILE"
+      fi
+    done
+    chmod 644 "$cron_file"
+    echo "Cron jobs written to $cron_file." | tee -a "$LOGFILE"
+  else
+    echo "No cron jobs for $domain_name." | tee -a "$LOGFILE"
+  fi
+
+  echo "--------------------------------------" | tee -a "$LOGFILE"
 done < <(echo "$php_sites")
 
-# After setting up PHP sites, proceed with MySQL dump operations
-
-# Step 14: List all PHP sites with MySQL databases from the remote database
-echo "Listing all PHP sites with MySQL databases from the remote database..." | tee -a "$LOGFILE"
-
+# --------------------------------------------------------------------
+# Step 14–15: PHP sites with MySQL DBs
+# --------------------------------------------------------------------
+echo "Listing PHP sites with MySQL databases..." | tee -a "$LOGFILE"
 php_sites_mysql=$(sqlite3 "$local_copy_path" "
 SELECT s.id, s.domain_name, s.user, d.name AS db_name, du.user_name AS db_user
 FROM site s
@@ -298,114 +283,167 @@
 JOIN database_user du ON d.id = du.database_id
 WHERE s.type = 'php';")
 
-# Debugging: List out all the sites fetched
 echo "Fetched PHP Sites with MySQL Databases:" | tee -a "$LOGFILE"
 echo "$php_sites_mysql" | tee -a "$LOGFILE"
 
 if [ -z "$php_sites_mysql" ]; then
-    echo "No PHP sites with MySQL databases found in the database." | tee -a "$LOGFILE"
-    exit 1
-fi
-
-# Step 15: Iterate through the PHP sites with MySQL and perform database operations
-echo "Starting MySQL dump, database creation, and import for each site..." | tee -a "$LOGFILE"
-
-while IFS="|" read -r site_id domain_name site_user db_name db_user; do
-    echo "Processing site: $domain_name with DB name: $db_name and DB user: $db_user" | tee -a "$LOGFILE"
-
-    remote_backup_dir="/home/$site_user/backups"
-    remote_sql_file="${remote_backup_dir}/${db_name}.sql.gz"
-
-    # Step 16: Dump the MySQL database using clpctl in the background
-    echo "Dumping the MySQL database for $domain_name using clpctl db:export..." | tee -a "$LOGFILE"
-<<<<<<< HEAD
-    sshpass -p "$ssh_pass" ssh -p "$ssh_port" "$ssh_user@$ssh_host" "mkdir -p '$remote_backup_dir' && clpctl db:export --databaseName='$db_name' --file='$remote_sql_file'" &
-=======
-   # sshpass -p "$ssh_pass" ssh "$ssh_user@$ssh_host" "mkdir -p '$remote_backup_dir' && clpctl db:export --databaseName='$db_name' --file='$remote_sql_file'" &
-
-   sshpass -p "$ssh_pass" ssh -n "$ssh_user@$ssh_host" \
-  "mkdir -p '$remote_backup_dir' && clpctl db:export --databaseName='$db_name' --file='$remote_sql_file'"
->>>>>>> 6847ce82
-
+  echo "No PHP+MySQL sites found. Exiting." | tee -a "$LOGFILE"
+  exit 0
+fi
+
+# --------------------------------------------------------------------
+# Parallel export+copy (Step 16–17) with throttling (Ubuntu 18+ safe)
+# --------------------------------------------------------------------
+mkdir -p "$STATUS_DIR"
+
+export SSH_PASS="$ssh_pass" SSH_USER="$ssh_user" SSH_HOST="$ssh_host" SSH_PORT="$ssh_port"
+export LOGFILE STATUS_DIR
+export RSYNC_SSH SSH_OPTS SCP_OPTS
+
+run_export_and_copy() {
+  local domain_name="$1"
+  local site_user="$2"
+  local db_name="$3"
+
+  local remote_backup_dir="/home/$site_user/backups"
+  local remote_sql_file="${remote_backup_dir}/${db_name}.sql.gz"
+  local status_file="$STATUS_DIR/${db_name}.status"
+
+  {
+    echo "[${domain_name}] Starting export for DB: ${db_name}..."
+
+    # Remote export (non-interactive)
+    sshpass -p "$SSH_PASS" ssh $SSH_OPTS -n "$SSH_USER@$SSH_HOST" \
+      "mkdir -p '$remote_backup_dir' && clpctl db:export --databaseName='$db_name' --file='$remote_sql_file'"
+    rc1=$?
+    if [ $rc1 -ne 0 ]; then
+      echo "[${domain_name}] EXPORT FAILED (rc=$rc1)"
+      echo "FAIL export" > "$status_file"
+      exit 1
+    fi
+    echo "[${domain_name}] Export complete. Copying..."
+
+    # Copy gz dump to local
+    sshpass -p "$SSH_PASS" scp $SCP_OPTS < /dev/null \
+      "$SSH_USER@$SSH_HOST:$remote_sql_file" "/tmp/${db_name}.sql.gz"
+    rc2=$?
+    if [ $rc2 -ne 0 ]; then
+      echo "[${domain_name}] COPY FAILED (rc=$rc2)"
+      echo "FAIL copy" > "$status_file"
+      exit 1
+    fi
+
+    echo "[${domain_name}] Export+Copy SUCCESS"
+    echo "OK" > "$status_file"
+  } | tee -a "$LOGFILE"
+}
+export -f run_export_and_copy
+
+# Throttle helper (Bash 4.4+ supports wait -n; fallback to polling)
+have_wait_n=0
+if bash -c 'wait -n 2>/dev/null' 2>/dev/null; then
+  have_wait_n=1
+fi
+
+throttle() {
+  if [ "$have_wait_n" -eq 1 ]; then
+    while [ "$(jobs -pr | wc -l)" -ge "$MAX_JOBS" ]; do
+      wait -n
+    done
+  else
+    while [ "$(jobs -pr | wc -l)" -ge "$MAX_JOBS" ]; do
+      sleep 0.5
+    done
+  fi
+}
+
+echo "Starting parallel export+copy jobs (max $MAX_JOBS)..." | tee -a "$LOGFILE"
+while IFS="|" read -r _ domain_name site_user db_name _; do
+  throttle
+  run_export_and_copy "$domain_name" "$site_user" "$db_name" &
+done < <(echo "$php_sites_mysql")
+
+# Drain remaining jobs
+if [ "$have_wait_n" -eq 1 ]; then
+  while [ -n "$(jobs -pr)" ]; do
+    wait -n
+  done
+else
+  wait
+fi
+
+# Check statuses
+fail_count=0
+while IFS="|" read -r _ _ _ db_name _; do
+  status_file="$STATUS_DIR/${db_name}.status"
+  if [ ! -f "$status_file" ] || ! grep -q "^OK$" "$status_file"; then
+    echo "Export/copy failed for DB: $db_name — will SKIP import." | tee -a "$LOGFILE"
+    fail_count=$((fail_count+1))
+  fi
+done < <(echo "$php_sites_mysql")
+
+if [ $fail_count -gt 0 ]; then
+  echo "$fail_count database(s) failed in export/copy. See $STATUS_DIR and $LOGFILE." | tee -a "$LOGFILE"
+fi
+
+# --------------------------------------------------------------------
+# Step 18–20: Create DBs and import dumps (SEQUENTIAL)
+# --------------------------------------------------------------------
+echo "Creating databases and importing dumps..." | tee -a "$LOGFILE"
+
+while IFS="|" read -r _ domain_name site_user db_name db_user; do
+  status_file="$STATUS_DIR/${db_name}.status"
+  if [ ! -f "$status_file" ] || ! grep -q "^OK$" "$status_file"; then
+    echo "Skipping import for $db_name due to failed export/copy." | tee -a "$LOGFILE"
+    echo "--------------------------------------" | tee -a "$LOGFILE"
+    continue
+  fi
+
+  echo "Setting up DB for site: $domain_name (DB: $db_name, User: $db_user)" | tee -a "$LOGFILE"
+
+  # Random password
+  db_password=$(openssl rand -base64 12)
+
+  # Create DB
+  echo "Creating database $db_name for $domain_name..." | tee -a "$LOGFILE"
+  clpctl db:add \
+    --domainName="$domain_name" \
+    --databaseName="$db_name" \
+    --databaseUserName="$db_user" \
+    --databaseUserPassword="$db_password" 2>&1 | tee -a "$LOGFILE"
+
+  if [ $? -ne 0 ]; then
+    echo "Failed to create DB $db_name for $domain_name. Skipping import." | tee -a "$LOGFILE"
+    echo "--------------------------------------" | tee -a "$LOGFILE"
+    continue
+  fi
+
+  # Log credentials
+  {
+    echo "Database credentials for $domain_name:"
+    echo "DB Name: $db_name, DB User: $db_user, DB Password: $db_password"
+  } | tee -a "$CREDENTIALS_FILE" >/dev/null
+
+  # Import dump
+  local_sql_file="/tmp/${db_name}.sql.gz"
+  if [ -f "$local_sql_file" ]; then
+    echo "Importing dump for $db_name..." | tee -a "$LOGFILE"
+    clpctl db:import --databaseName="$db_name" --file="$local_sql_file" 2>&1 | tee -a "$LOGFILE"
     if [ $? -eq 0 ]; then
-        echo "Database $db_name export initiated in the background." | tee -a "$LOGFILE"
+      echo "Import OK for $db_name." | tee -a "$LOGFILE"
     else
-        echo "Failed to initiate export for database $db_name for $domain_name. Skipping..." | tee -a "$LOGFILE"
-        continue  # Skip to the next site if the dump fails
-    fi
-
-    # Step 17: Copy the compressed MySQL dump from remote to local in background
-    echo "Copying the MySQL dump from remote to local server for $domain_name..." | tee -a "$LOGFILE"
-<<<<<<< HEAD
-    sshpass -p "$ssh_pass" scp -P "$ssh_port" "$ssh_user@$ssh_host:$remote_sql_file" "/tmp/${db_name}.sql.gz" &
-
-=======
-   # sshpass -p "$ssh_pass" scp "$ssh_user@$ssh_host:$remote_sql_file" "/tmp/${db_name}.sql.gz" &
-   sshpass -p "$ssh_pass" scp < /dev/null "$ssh_user@$ssh_host:$remote_sql_file" "/tmp/${db_name}.sql.gz"
-   
->>>>>>> 6847ce82
-    if [ $? -eq 0 ]; then
-        echo "MySQL dump copy initiated in the background for $domain_name." | tee -a "$LOGFILE"
-    else
-        echo "Failed to initiate copy for MySQL dump for $domain_name." | tee -a "$LOGFILE"
-    fi
-
-    echo "Finished initiating MySQL dump and copy for site: $domain_name" | tee -a "$LOGFILE"
-    echo "--------------------------------------" | tee -a "$LOGFILE"
-
+      echo "Import FAILED for $db_name." | tee -a "$LOGFILE"
+    fi
+  } else
+    echo "Dump file not found: $local_sql_file. Skipping import for $db_name." | tee -a "$LOGFILE"
+  fi
+
+  echo "Finished DB setup for site: $domain_name" | tee -a "$LOGFILE"
+  echo "--------------------------------------" | tee -a "$LOGFILE"
 done < <(echo "$php_sites_mysql")
 
-# Wait for all background jobs to complete before proceeding
-wait
-
-# Step 18: Create databases and import dumps
-echo "Creating databases and importing dumps..." | tee -a "$LOGFILE"
-
-while IFS="|" read -r site_id domain_name site_user db_name db_user; do
-    echo "Setting up database for site: $domain_name" | tee -a "$LOGFILE"
-
-    # Generate a random password for the database user
-    db_password=$(openssl rand -base64 12)
-
-    # Step 19: Create the database using clpctl db:add
-    echo "Creating database $db_name for domain $domain_name..." | tee -a "$LOGFILE"
-    clpctl db:add --domainName="$domain_name" --databaseName="$db_name" --databaseUserName="$db_user" --databaseUserPassword="$db_password" 2>&1 | tee -a "$LOGFILE"
-
-    if [ $? -eq 0 ]; then
-        echo "Database $db_name created successfully for site $domain_name." | tee -a "$LOGFILE"
-        echo "Database User: $db_user" | tee -a "$LOGFILE"
-        echo "Database Password: $db_password" | tee -a "$LOGFILE"
-
-        # Log database credentials
-        echo "Database credentials for $domain_name:" | tee -a "$CREDENTIALS_FILE"
-        echo "Database Name: $db_name, Database User: $db_user, Database Password: $db_password" | tee -a "$CREDENTIALS_FILE"
-    else
-        echo "Failed to create database $db_name for site $domain_name." | tee -a "$LOGFILE"
-        continue
-    fi
-
-    # Step 20: Import the database dump
-    local_sql_file="/tmp/${db_name}.sql.gz"
-
-    if [ -f "$local_sql_file" ]; then
-        echo "Importing database dump for $db_name..." | tee -a "$LOGFILE"
-        clpctl db:import --databaseName="$db_name" --file="$local_sql_file" 2>&1 | tee -a "$LOGFILE"
-
-        if [ $? -eq 0 ]; then
-            echo "Database dump imported successfully for $db_name." | tee -a "$LOGFILE"
-        else
-            echo "Failed to import database dump for $db_name." | tee -a "$LOGFILE"
-        fi
-    else
-        echo "Database dump file $local_sql_file not found for $db_name." | tee -a "$LOGFILE"
-    fi
-
-    echo "Finished setting up database for site: $domain_name" | tee -a "$LOGFILE"
-    echo "--------------------------------------" | tee -a "$LOGFILE"
-
-done < <(echo "$php_sites_mysql")
-
-# Step 22: Completion message
-echo "Database setup, FTP user creation, site content copy, and import process completed." | tee -a "$LOGFILE"
-echo "Migration completed at $(date)" | tee -a "$LOGFILE"
-echo "Please check $CREDENTIALS_FILE for all generated credentials." | tee -a "$LOGFILE"+# --------------------------------------------------------------------
+# Step 22: Completion
+# --------------------------------------------------------------------
+echo "All done. Migration completed at $(date)" | tee -a "$LOGFILE"
+echo "See credentials in $CREDENTIALS_FILE (permissions 600)." | tee -a "$LOGFILE"